--- conflicted
+++ resolved
@@ -1,828 +1,911 @@
-// services/conversationService.ts
-import { BaseService } from './baseService';
-import { Conversation, Message } from '../../packages/types';
-
-interface ConversationListOptions {
-  contactId?: string;
-  type?: 'sms' | 'email';
-  includeEmail?: boolean;
-  limit?: number;
-  offset?: number;
+// src/components/ConversationsList.tsx
+import React, { useState, useCallback, useMemo, useEffect } from 'react';
+import {
+  View,
+  Text,
+  StyleSheet,
+  TouchableOpacity,
+  ActivityIndicator,
+  Alert,
+  TextInput,
+  KeyboardAvoidingView,
+  Platform,
+  RefreshControl,
+  FlatList,
+} from 'react-native';
+import { Ionicons } from '@expo/vector-icons';
+import { conversationService } from '../services/conversationService';
+import { smsService } from '../services/smsService';
+import { emailService } from '../services/emailService';
+import { COLORS, FONT, SHADOW } from '../styles/theme';
+// NEW: Import api for email fetching
+import api from '../lib/api';
+// NEW: Import EmailViewerModal
+import EmailViewerModal from './EmailViewerModal';
+
+type MessageFilter = 'all' | 'sms' | 'email' | 'call';
+
+const messageFilters: { id: MessageFilter; label: string; icon: string }[] = [
+  { id: 'all', label: 'All', icon: 'apps' },
+  { id: 'sms', label: 'SMS', icon: 'chatbubble' },
+  { id: 'email', label: 'Email', icon: 'mail' },
+  { id: 'call', label: 'Calls', icon: 'call' },
+];
+
+interface ConversationsListProps {
+  contactId: string;
+  contactPhone: string;
+  contactEmail: string;
+  locationId: string;
+  userId: string;
+  userName?: string;
+  onNavigateToProject?: (projectId: string) => void;
+  onNavigateToAppointment?: (appointmentId: string) => void;
+  style?: any;
 }
 
-interface ConversationMessage {
-  id: string;
-  type: number;
-  messageType?: string;
-  direction: 'inbound' | 'outbound';
-  dateAdded: string;
-  source?: string;
-  read: boolean;
-  body?: string;
-  subject?: string;
-  from?: string;
-  to?: string;
-  emailMessageId?: string;
-  needsContentFetch?: boolean;
-  preview?: string;
-  activityType?: string;
-  meta?: any;
-}
-
-interface MessageListResponse {
-  success: boolean;
-  conversationId: string;
-  messages: ConversationMessage[];
-  pagination: {
-    total: number;
-    limit: number;
-    offset: number;
-    hasMore: boolean;
+export default function ConversationsList({
+  contactId,
+  contactPhone,
+  contactEmail,
+  locationId,
+  userId,
+  userName,
+  onNavigateToProject,
+  onNavigateToAppointment,
+  style,
+}: ConversationsListProps) {
+  // Conversations state
+  const [messageFilter, setMessageFilter] = useState<MessageFilter>('all');
+  const [conversations, setConversations] = useState<any[]>([]);
+  const [messages, setMessages] = useState<any[]>([]);
+  const [loadingMessages, setLoadingMessages] = useState(false);
+  const [composeText, setComposeText] = useState('');
+  const [composeMode, setComposeMode] = useState<'sms' | 'email'>('sms');
+  const [emailSubject, setEmailSubject] = useState('');
+  const [sendingMessage, setSendingMessage] = useState(false);
+  const [refreshingConversations, setRefreshingConversations] = useState(false);
+  
+  // NEW: Pagination state
+  const [offset, setOffset] = useState(0);
+  const [hasMore, setHasMore] = useState(true);
+  const [loadingMore, setLoadingMore] = useState(false);
+  
+  // NEW: Email content cache
+  const [emailContentCache, setEmailContentCache] = useState<Record<string, any>>({});
+  const [fetchingEmails, setFetchingEmails] = useState<Set<string>>(new Set());
+  
+  // NEW: Email viewer modal state
+  const [emailViewerVisible, setEmailViewerVisible] = useState(false);
+  const [selectedEmailId, setSelectedEmailId] = useState<string | null>(null);
+  const [selectedEmailSubject, setSelectedEmailSubject] = useState<string>('');
+
+  // Load conversations
+  const loadConversations = async (isLoadMore = false) => {
+    if (!locationId || !contactId) return;
+    
+    if (!isLoadMore) {
+      setLoadingMessages(true);
+      setOffset(0); // Reset offset for fresh load
+    } else {
+      setLoadingMore(true);
+    }
+    
+    try {
+      const convs = await conversationService.list(locationId, {
+        contactId: contactId
+      });
+      
+      if (__DEV__) {
+        console.log('Loading conversations for contact:', contactId);
+        console.log('Conversations response:', convs);
+      }
+      
+      if (convs && convs.length > 0) {
+        setConversations(convs);
+        
+        // Load messages from first conversation
+        try {
+          const messagesResponse = await conversationService.getMessages(
+            convs[0]._id,
+            locationId,
+            {
+              limit: 20,
+              offset: isLoadMore ? offset : 0
+            }
+          );
+          
+          if (__DEV__) {
+            console.log('Messages response:', messagesResponse);
+            if (messagesResponse.messages && messagesResponse.messages.length > 0) {
+              console.log('First message structure:', JSON.stringify(messagesResponse.messages[0], null, 2));
+            }
+          }
+          
+          const newMessages = messagesResponse.messages || [];
+          
+          if (isLoadMore) {
+            setMessages(prevMessages => [...prevMessages, ...newMessages]);
+            setOffset(prevOffset => prevOffset + newMessages.length);
+          } else {
+            setMessages(newMessages);
+            setOffset(newMessages.length);
+          }
+          
+          // Update hasMore based on pagination
+          setHasMore(messagesResponse.pagination?.hasMore || false);
+          
+          // NEW: Auto-fetch email content for recent emails without content
+          const emailsToFetch = newMessages
+            .filter(msg => 
+              msg.type === 3 && 
+              msg.needsContentFetch && 
+              msg.emailMessageId &&
+              !emailContentCache[msg.emailMessageId]
+            )
+            .slice(0, 5); // Limit to 5 emails at a time
+          
+          if (emailsToFetch.length > 0) {
+            fetchEmailContents(emailsToFetch);
+          }
+          
+        } catch (msgError) {
+          console.error('Failed to load messages:', msgError);
+          if (!isLoadMore) {
+            setMessages([]);
+          }
+        }
+      } else {
+        setConversations([]);
+        setMessages([]);
+        
+        if (__DEV__) {
+          console.log('No conversations found for contact:', contactId);
+        }
+      }
+    } catch (error: any) {
+      console.error('Failed to load conversations:', error);
+      if (!isLoadMore) {
+        setConversations([]);
+        setMessages([]);
+      }
+    } finally {
+      setLoadingMessages(false);
+      setLoadingMore(false);
+    }
   };
-}
-
-interface EmailContent {
-  success: boolean;
-  email: {
-    id: string;
-    subject: string;
-    body: string;
-    from: string;
-    to: string;
-    cc?: string[];
-    bcc?: string[];
-    dateAdded: string;
-    status: string;
-    direction: string;
-    provider: string;
-    threadId?: string;
+
+  // NEW: Fetch email contents
+  const fetchEmailContents = async (emails: any[]) => {
+    const fetchPromises = emails.map(async (email) => {
+      if (fetchingEmails.has(email.emailMessageId)) return;
+      
+      setFetchingEmails(prev => new Set(prev).add(email.emailMessageId));
+      
+      try {
+        const response = await api.get(`/messages/email/${email.emailMessageId}`, {
+          params: { locationId }
+        });
+        
+        if (response.data.success && response.data.email) {
+          setEmailContentCache(prev => ({
+            ...prev,
+            [email.emailMessageId]: response.data.email
+          }));
+          
+          // Update the message in state with fetched content
+          setMessages(prevMessages => 
+            prevMessages.map(msg => 
+              msg.emailMessageId === email.emailMessageId
+                ? { 
+                    ...msg, 
+                    body: response.data.email.body,
+                    htmlBody: response.data.email.htmlBody,
+                    subject: response.data.email.subject,
+                    needsContentFetch: false
+                  }
+                : msg
+            )
+          );
+        }
+      } catch (error) {
+        console.error(`Failed to fetch email ${email.emailMessageId}:`, error);
+      } finally {
+        setFetchingEmails(prev => {
+          const newSet = new Set(prev);
+          newSet.delete(email.emailMessageId);
+          return newSet;
+        });
+      }
+    });
+    
+    await Promise.all(fetchPromises);
   };
-}
-
-class ConversationService extends BaseService {
-  // Message type constants from your backend
-  private readonly MESSAGE_TYPES = {
-    SMS: 1,
-    EMAIL: 3,
-    ACTIVITY_CONTACT: 25,
-    ACTIVITY_INVOICE: 26,
-  };
-
-  /**
-   * Get conversations list
-   */
-  async list(
-    locationId: string,
-    options: ConversationListOptions = {}
-  ): Promise<Conversation[]> {
-    if (__DEV__) {
-      console.log('[conversationService.list] Called with:', {
-        locationId,
-        options,
-        locationIdType: typeof locationId,
-        hasContactId: !!options.contactId,
-        contactId: options.contactId
+
+  // NEW: Fetch single email content on tap
+  const fetchEmailContent = async (emailMessageId: string) => {
+    if (fetchingEmails.has(emailMessageId) || emailContentCache[emailMessageId]) return;
+    
+    setFetchingEmails(prev => new Set(prev).add(emailMessageId));
+    
+    try {
+      const response = await api.get(`/messages/email/${emailMessageId}`, {
+        params: { locationId }
+      });
+      
+      if (response.data.success && response.data.email) {
+        setEmailContentCache(prev => ({
+          ...prev,
+          [emailMessageId]: response.data.email
+        }));
+        
+        // Update the message in state
+        setMessages(prevMessages => 
+          prevMessages.map(msg => 
+            msg.emailMessageId === emailMessageId
+              ? { 
+                  ...msg, 
+                  body: response.data.email.body,
+                  htmlBody: response.data.email.htmlBody,
+                  subject: response.data.email.subject,
+                  needsContentFetch: false
+                }
+              : msg
+          )
+        );
+      }
+    } catch (error) {
+      console.error(`Failed to fetch email ${emailMessageId}:`, error);
+      Alert.alert('Error', 'Failed to load email content');
+    } finally {
+      setFetchingEmails(prev => {
+        const newSet = new Set(prev);
+        newSet.delete(emailMessageId);
+        return newSet;
       });
     }
-
-    // Don't build params into the URL - let BaseService handle it
-    const endpoint = '/api/conversations';
-    
-    // Build all params as an object
-    const params: any = { locationId };
-    if (options.contactId) params.contactId = options.contactId;
-    if (options.type) params.type = options.type;
-    if (options.includeEmail !== undefined) params.includeEmail = options.includeEmail;
-    if (options.limit) params.limit = options.limit;
-    if (options.offset) params.offset = options.offset;
-    
-    if (__DEV__) {
-      console.log('[conversationService.list] Calling with params:', params);
+  };
+
+  // Refresh handler for conversations
+  const onRefreshConversations = useCallback(async () => {
+    if (!locationId || !contactId) return;
+    
+    setRefreshingConversations(true);
+    try {
+      // Clear cache first to force fresh data
+      await conversationService.clearConversationCache(locationId);
+      
+      // Now load fresh conversations
+      const convs = await conversationService.list(locationId, {
+        contactId: contactId
+      });
+      
+      if (__DEV__) {
+        console.log('Refreshing conversations for contact:', contactId);
+        console.log('Fresh conversations response:', convs);
+      }
+      
+      if (convs && convs.length > 0) {
+        setConversations(convs);
+        
+        // Load messages from first conversation
+        try {
+          const messagesResponse = await conversationService.getMessages(
+            convs[0]._id,
+            locationId,
+            { limit: 20, offset: 0 }
+          );
+          setMessages(messagesResponse.messages || []);
+          setOffset(messagesResponse.messages?.length || 0);
+          setHasMore(messagesResponse.pagination?.hasMore || false);
+          
+          // Auto-fetch recent emails
+          const emailsToFetch = (messagesResponse.messages || [])
+            .filter(msg => 
+              msg.type === 3 && 
+              msg.needsContentFetch && 
+              msg.emailMessageId &&
+              !emailContentCache[msg.emailMessageId]
+            )
+            .slice(0, 5);
+          
+          if (emailsToFetch.length > 0) {
+            fetchEmailContents(emailsToFetch);
+          }
+        } catch (msgError) {
+          console.error('Failed to load messages:', msgError);
+          setMessages([]);
+        }
+      } else {
+        setConversations([]);
+        setMessages([]);
+      }
+    } catch (error: any) {
+      console.error('Failed to refresh conversations:', error);
+    } finally {
+      setRefreshingConversations(false);
     }
-
+  }, [locationId, contactId, emailContentCache]);
+
+  // Load conversations on mount
+  useEffect(() => {
+    loadConversations();
+  }, [contactId, locationId]);
+
+  // Send message
+  const handleSendMessage = async () => {
+    if (!composeText.trim() || !userId || !locationId) return;
+    
+    setSendingMessage(true);
     try {
-      // Smart caching: network-first with offline fallback
-      const result = await this.get<Conversation[]>(
-<<<<<<< HEAD
-        endpoint,
-        {
-          cache: {
-            priority: 'network-first',      // Always try network first
-            ttl: 24 * 60 * 60 * 1000,      // Keep for 24 hours for offline
-            staleWhileRevalidate: true      // Return stale while fetching
-          },
-          params
-        },
-        {
-          endpoint,
-          method: 'GET',
-          entity: 'contact',
+      if (composeMode === 'sms') {
+        await smsService.send({
+          contactId: contactId,
+          locationId: locationId,
+          customMessage: composeText,
+          toNumber: contactPhone,
+          userId: userId,
+        });
+        
+        // Add the message to local state immediately
+        const newMessage = {
+          id: Date.now().toString(),
+          type: 1, // SMS type
+          direction: 'outbound',
+          dateAdded: new Date().toISOString(),
+          body: composeText,
+          read: true,
+        };
+        setMessages([newMessage, ...messages]);
+      } else {
+        await emailService.send({
+          contactId: contactId,
+          locationId: locationId,
+          subject: emailSubject || 'Message from ' + (userName || 'Team'),
+          plainTextContent: composeText,
+          userId: userId,
+        });
+        
+        // Add the email to local state immediately
+        const newMessage = {
+          id: Date.now().toString(),
+          type: 3, // Email type
+          direction: 'outbound',
+          dateAdded: new Date().toISOString(),
+          subject: emailSubject || 'Message from ' + (userName || 'Team'),
+          body: composeText,
+          read: true,
+        };
+        setMessages([newMessage, ...messages]);
+      }
+      
+      setComposeText('');
+      setEmailSubject('');
+      Alert.alert('Success', `${composeMode.toUpperCase()} sent successfully`);
+      
+      // Try to reload conversations
+      try {
+        await loadConversations();
+      } catch (e) {
+        // Ignore errors when reloading
+      }
+    } catch (error) {
+      Alert.alert('Error', `Failed to send ${composeMode}`);
+    } finally {
+      setSendingMessage(false);
+    }
+  };
+
+  // Filter messages
+  const filteredMessages = useMemo(() => {
+    if (messageFilter === 'all') return messages;
+    
+    return messages.filter(msg => {
+      if (messageFilter === 'sms' && msg.type === 1) return true;
+      if (messageFilter === 'email' && msg.type === 3) return true;
+      if (messageFilter === 'call' && msg.type === 2) return true;
+      return false;
+    });
+  }, [messages, messageFilter]);
+
+  // Render message bubble
+  const renderMessage = ({ item }: { item: any }) => {
+    const isInbound = item.direction === 'inbound';
+    const messageTime = new Date(item.dateAdded).toLocaleString('en-US', {
+      hour: 'numeric',
+      minute: '2-digit',
+      hour12: true
+    });
+    
+    // Check if it's an activity (type >= 25)
+    const isActivity = item.type >= 25 || item.messageType?.startsWith('TYPE_ACTIVITY');
+    const isEmail = item.type === 3 || item.messageType === 'TYPE_EMAIL';
+    const isSMS = item.type === 1 || item.messageType === 'TYPE_SMS' || item.messageType === 'TYPE_PHONE';
+    
+    // Render activity
+    if (isActivity) {
+      // Determine if clickable and where to navigate
+      let isClickable = false;
+      let onPressHandler = () => {};
+      
+      if (item.messageType === 'TYPE_ACTIVITY_APPOINTMENT' && item.appointmentId && onNavigateToAppointment) {
+        isClickable = true;
+        onPressHandler = () => onNavigateToAppointment(item.appointmentId);
+      } else if (item.messageType === 'TYPE_ACTIVITY_OPPORTUNITY' && (item.projectId || conversations[0]?.projectId) && onNavigateToProject) {
+        isClickable = true;
+        onPressHandler = () => onNavigateToProject(item.projectId || conversations[0]?.projectId);
+      } else if (item.projectId && onNavigateToProject) {
+        isClickable = true;
+        onPressHandler = () => onNavigateToProject(item.projectId);
+      }
+      
+      if (isClickable) {
+        return (
+          <TouchableOpacity 
+            style={styles.activityContainer}
+            onPress={onPressHandler}
+          >
+            <View style={styles.activityDot} />
+            <Text style={styles.activityText}>{item.body}</Text>
+            <Text style={styles.activityTime}>{messageTime}</Text>
+            <Ionicons name="chevron-forward" size={16} color={COLORS.textLight} style={styles.activityChevron} />
+          </TouchableOpacity>
+        );
+      }
+      
+      // Non-clickable activity
+      return (
+        <View style={styles.activityContainer}>
+          <View style={styles.activityDot} />
+          <Text style={styles.activityText}>{item.body}</Text>
+          <Text style={styles.activityTime}>{messageTime}</Text>
+        </View>
+      );
+    }
+    
+    // Render email
+    if (isEmail) {
+      // NEW: Check if email has content or needs fetching
+      const hasContent = item.body && !item.needsContentFetch;
+      const isFetching = item.emailMessageId && fetchingEmails.has(item.emailMessageId);
+      
+      return (
+        <TouchableOpacity 
+          style={[styles.messageBubbleContainer, isInbound ? styles.inboundContainer : styles.outboundContainer]}
+          onPress={() => {
+            // NEW: Open email viewer modal
+            if (item.emailMessageId) {
+              setSelectedEmailId(item.emailMessageId);
+              setSelectedEmailSubject(item.subject || '');
+              setEmailViewerVisible(true);
+            }
+          }}
+          disabled={!item.emailMessageId}
+        >
+          <View style={[styles.messageBubble, styles.emailBubble]}>
+            <View style={styles.emailHeader}>
+              <Ionicons name="mail-outline" size={14} color={COLORS.textGray} />
+              <Text style={styles.emailLabel}>Email</Text>
+              {isFetching && (
+                <ActivityIndicator size="small" color={COLORS.accent} style={{ marginLeft: 8 }} />
+              )}
+            </View>
+            {item.subject && (
+              <Text style={styles.emailSubject} numberOfLines={1}>
+                {item.subject}
+              </Text>
+            )}
+            <Text style={styles.emailPreview} numberOfLines={hasContent ? 4 : 2}>
+              {hasContent 
+                ? item.body 
+                : (item.preview || 'Tap to view email')
+              }
+            </Text>
+            <Text style={styles.messageTime}>{messageTime}</Text>
+          </View>
+        </TouchableOpacity>
+      );
+    }
+    
+    // Render SMS/regular message
+    return (
+      <View style={[styles.messageBubbleContainer, isInbound ? styles.inboundContainer : styles.outboundContainer]}>
+        <View style={[styles.messageBubble, isInbound ? styles.inboundBubble : styles.outboundBubble]}>
+          <Text style={[styles.messageText, !isInbound && styles.outboundText]}>
+            {item.body || item.preview || 'No content'}
+          </Text>
+          <Text style={[styles.messageTime, !isInbound && styles.outboundText]}>
+            {messageTime}
+          </Text>
+        </View>
+      </View>
+    );
+  };
+
+  // NEW: Handle load more
+  const handleLoadMore = () => {
+    if (!loadingMore && hasMore && messages.length > 0) {
+      loadConversations(true);
+    }
+  };
+
+  // NEW: Footer component for loading more
+  const renderFooter = () => {
+    if (!loadingMore) return null;
+    
+    return (
+      <View style={styles.loadMoreContainer}>
+        <ActivityIndicator size="small" color={COLORS.accent} />
+        <Text style={styles.loadMoreText}>Loading more messages...</Text>
+      </View>
+    );
+  };
+
+  return (
+    <KeyboardAvoidingView 
+      style={[styles.conversationsContainer, style]}
+      behavior={Platform.OS === 'ios' ? 'padding' : undefined}
+      keyboardVerticalOffset={100}
+    >
+      {/* Message filters */}
+      <View style={styles.messageFilters}>
+        {messageFilters.map((filter) => (
+          <TouchableOpacity
+            key={filter.id}
+            style={[styles.filterButton, messageFilter === filter.id && styles.filterButtonActive]}
+            onPress={() => setMessageFilter(filter.id)}
+          >
+            <Ionicons 
+              name={filter.icon as any} 
+              size={16} 
+              color={messageFilter === filter.id ? COLORS.white : COLORS.textDark} 
+            />
+            <Text style={[styles.filterButtonText, messageFilter === filter.id && styles.filterButtonTextActive]}>
+              {filter.label}
+            </Text>
+          </TouchableOpacity>
+        ))}
+      </View>
+      
+      {/* Messages list */}
+      <FlatList
+        data={filteredMessages}
+        renderItem={renderMessage}
+        keyExtractor={(item) => item.id}
+        contentContainerStyle={styles.messagesList}
+        inverted
+        showsVerticalScrollIndicator={false}
+        refreshControl={
+          <RefreshControl
+            refreshing={refreshingConversations}
+            onRefresh={onRefreshConversations}
+            tintColor={COLORS.accent}
+          />
         }
-      );
-
-      if (__DEV__) {
-        console.log('[conversationService.list] Response:', {
-          isArray: Array.isArray(result),
-          length: result?.length || 0,
-          firstItem: result?.[0]
-        });
-      }
-
-      return result;
-    } catch (error: any) {
-      if (__DEV__) {
-        console.log('[conversationService.list] Error:', {
-          message: error.message,
-          response: error.response?.data,
-          status: error.response?.status,
-          isOffline: !navigator.onLine
-        });
-      }
-
-      // If offline, try to return cached data
-      if (!navigator.onLine) {
-        try {
-          const cachedKey = `@lpai_cache_GET_${endpoint}_${JSON.stringify(params)}`;
-          const cached = await this.getCached(cachedKey);
-          if (cached) {
-            if (__DEV__) {
-              console.log('[conversationService.list] Returning cached data for offline use');
-            }
-            return cached;
-          }
-        } catch (cacheError) {
-          if (__DEV__) {
-            console.log('[conversationService.list] Cache retrieval failed:', cacheError);
-          }
+        ListEmptyComponent={
+          loadingMessages ? (
+            <ActivityIndicator size="large" color={COLORS.accent} style={styles.loadingMessages} />
+          ) : (
+            <Text style={styles.noMessages}>No messages yet</Text>
+          )
         }
-      }
-      
-      throw error;
-    }
-  }
-
-  /**
- * Get messages for a conversation
- */
-async getMessages(
-  conversationId: string,
-  locationId: string,
-  options?: {
-    limit?: number;
-    offset?: number;
-  }
-): Promise<MessageListResponse> {
-  if (__DEV__) {
-    console.log('[conversationService.getMessages] Called with:', {
-      conversationId,
-      locationId,
-      options
-    });
-  }
-
-  const endpoint = `/api/conversations/${conversationId}/messages`;
-  
-  // Build params object
-  const params: any = {
-    locationId,
-    limit: options?.limit || 20,
-    offset: options?.offset || 0
-  };
-  
-  if (__DEV__) {
-    console.log('[conversationService.getMessages] Endpoint:', endpoint);
-    console.log('[conversationService.getMessages] Params:', params);
-  }
-
-  try {
-    const response = await this.get<MessageListResponse>(
-      endpoint,
-      {
-        cache: {
-          priority: 'network-first',      // Always try network first
-          ttl: 24 * 60 * 60 * 1000,      // Keep for 24 hours for offline
-          staleWhileRevalidate: true      // Return stale while fetching
-        },
-        params
-      },
-      {
-=======
->>>>>>> e22e572e
-        endpoint,
-        {
-          cache: {
-            priority: 'network-first',      // Always try network first
-            ttl: 24 * 60 * 60 * 1000,      // Keep for 24 hours for offline
-            staleWhileRevalidate: true      // Return stale while fetching
-          },
-          params
-        },
-        {
-          endpoint,
-          method: 'GET',
-          entity: 'contact',
-        }
-      );
-
-      if (__DEV__) {
-        console.log('[conversationService.list] Response:', {
-          isArray: Array.isArray(result),
-          length: result?.length || 0,
-          firstItem: result?.[0]
-        });
-      }
-<<<<<<< HEAD
-    );
-
-    if (__DEV__) {
-      console.log('[conversationService.getMessages] Response:', {
-        success: response.success,
-        messageCount: response.messages?.length || 0,
-        pagination: response.pagination
-      });
-      // Log first message structure to see what we're working with
-      if (response.messages && response.messages.length > 0) {
-        console.log('[conversationService.getMessages] First message:', JSON.stringify(response.messages[0], null, 2));
-      }
-    }
-
-    // Don't process messages - we'll fetch email content on click
-    // const processedMessages = await this.processMessages(
-    //   response.messages,
-    //   locationId
-    // );
-
-    return response; // Return the raw response without processing
-  } catch (error: any) {
-    if (__DEV__) {
-      console.log('[conversationService.getMessages] Error:', {
-        message: error.message,
-        response: error.response?.data,
-        status: error.response?.status,
-        isOffline: !navigator.onLine
-      });
-    }
-
-    // If offline, try to return cached data
-    if (!navigator.onLine) {
-      try {
-        const cachedKey = `@lpai_cache_GET_${endpoint}_${JSON.stringify(params)}`;
-        const cached = await this.getCached(cachedKey);
-        if (cached) {
-          if (__DEV__) {
-            console.log('[conversationService.getMessages] Returning cached data for offline use');
-          }
-          return cached;
-        }
-      } catch (cacheError) {
-        if (__DEV__) {
-          console.log('[conversationService.getMessages] Cache retrieval failed:', cacheError);
-        }
-      }
-    }
-
-    throw error;
-=======
-
-      return result;
-    } catch (error: any) {
-      if (__DEV__) {
-        console.log('[conversationService.list] Error:', {
-          message: error.message,
-          response: error.response?.data,
-          status: error.response?.status,
-          isOffline: !navigator.onLine
-        });
-      }
-
-      // If offline, try to return cached data
-      if (!navigator.onLine) {
-        try {
-          const cachedKey = `@lpai_cache_GET_${endpoint}_${JSON.stringify(params)}`;
-          const cached = await this.getCached(cachedKey);
-          if (cached) {
-            if (__DEV__) {
-              console.log('[conversationService.list] Returning cached data for offline use');
-            }
-            return cached;
-          }
-        } catch (cacheError) {
-          if (__DEV__) {
-            console.log('[conversationService.list] Cache retrieval failed:', cacheError);
-          }
-        }
-      }
-      
-      throw error;
-    }
->>>>>>> e22e572e
-  }
+        // NEW: Load more functionality
+        onEndReached={handleLoadMore}
+        onEndReachedThreshold={0.5}
+        ListFooterComponent={renderFooter}
+      />
+      
+      {/* Compose area */}
+      <View style={styles.composeContainer}>
+        <View style={styles.composeTypeToggle}>
+          <TouchableOpacity
+            style={[styles.composeTypeButton, composeMode === 'sms' && styles.composeTypeActive]}
+            onPress={() => setComposeMode('sms')}
+          >
+            <Ionicons name="chatbubble" size={16} color={composeMode === 'sms' ? COLORS.white : COLORS.textDark} />
+            <Text style={[styles.composeTypeText, composeMode === 'sms' && styles.composeTypeTextActive]}>SMS</Text>
+          </TouchableOpacity>
+          <TouchableOpacity
+            style={[styles.composeTypeButton, composeMode === 'email' && styles.composeTypeActive]}
+            onPress={() => setComposeMode('email')}
+          >
+            <Ionicons name="mail" size={16} color={composeMode === 'email' ? COLORS.white : COLORS.textDark} />
+            <Text style={[styles.composeTypeText, composeMode === 'email' && styles.composeTypeTextActive]}>Email</Text>
+          </TouchableOpacity>
+        </View>
+        
+        {composeMode === 'email' && (
+          <TextInput
+            style={styles.subjectInput}
+            placeholder="Subject"
+            value={emailSubject}
+            onChangeText={setEmailSubject}
+            placeholderTextColor={COLORS.textLight}
+          />
+        )}
+        
+        <View style={styles.composeInputContainer}>
+          <TextInput
+            style={styles.composeInput}
+            placeholder={`Type your ${composeMode} message...`}
+            value={composeText}
+            onChangeText={setComposeText}
+            multiline
+            maxLength={composeMode === 'sms' ? 160 : undefined}
+            placeholderTextColor={COLORS.textLight}
+          />
+          <TouchableOpacity 
+            style={[styles.sendButton, (!composeText.trim() || sendingMessage) && styles.sendButtonDisabled]}
+            onPress={handleSendMessage}
+            disabled={!composeText.trim() || sendingMessage}
+          >
+            {sendingMessage ? (
+              <ActivityIndicator size="small" color={COLORS.white} />
+            ) : (
+              <Ionicons name="send" size={20} color={COLORS.white} />
+            )}
+          </TouchableOpacity>
+        </View>
+        
+        {composeMode === 'sms' && composeText.length > 0 && (
+          <Text style={styles.charCount}>{composeText.length}/160</Text>
+        )}
+      </View>
+      
+      {/* Email Viewer Modal */}
+      <EmailViewerModal
+        visible={emailViewerVisible}
+        onClose={() => {
+          setEmailViewerVisible(false);
+          setSelectedEmailId(null);
+          setSelectedEmailSubject('');
+        }}
+        emailMessageId={selectedEmailId}
+        locationId={locationId}
+        initialSubject={selectedEmailSubject}
+      />
+    </KeyboardAvoidingView>
+  );
 }
 
-  /**
-   * Force refresh conversations (for pull-to-refresh)
-   */
-  async refreshConversations(
-    locationId: string,
-    options: ConversationListOptions = {}
-  ): Promise<Conversation[]> {
-    if (__DEV__) {
-      console.log('[conversationService.refreshConversations] Force refreshing...');
-    }
-
-    // Clear relevant cache first
-    const endpoint = '/api/conversations';
-    const params: any = { locationId };
-    if (options.contactId) params.contactId = options.contactId;
-    
-    const cacheKey = `@lpai_cache_GET_${endpoint}_${JSON.stringify(params)}`;
-    await this.clearCache(cacheKey);
-
-    // Now fetch fresh data
-    return this.list(locationId, options);
-  }
-
-  /**
-   * Force refresh messages (for pull-to-refresh)
-   */
-  async refreshMessages(
-    conversationId: string,
-    locationId: string,
-    options?: {
-      limit?: number;
-      offset?: number;
-    }
-  ): Promise<MessageListResponse> {
-    if (__DEV__) {
-<<<<<<< HEAD
-      console.log('[conversationService.refreshMessages] Force refreshing...');
-    }
-
-    // Clear relevant cache first
-    const endpoint = `/api/conversations/${conversationId}/messages`;
-=======
-      console.log('[conversationService.getMessages] Called with:', {
-        conversationId,
-        locationId,
-        options
-      });
-    }
-
-    const endpoint = `/api/conversations/${conversationId}/messages`;
-    
-    // Build params object
->>>>>>> e22e572e
-    const params: any = {
-      locationId,
-      limit: options?.limit || 20,
-      offset: options?.offset || 0
-    };
-    
-<<<<<<< HEAD
-    const cacheKey = `@lpai_cache_GET_${endpoint}_${JSON.stringify(params)}`;
-    await this.clearCache(cacheKey);
-
-=======
-    if (__DEV__) {
-      console.log('[conversationService.getMessages] Endpoint:', endpoint);
-      console.log('[conversationService.getMessages] Params:', params);
-    }
-
-    try {
-      const response = await this.get<MessageListResponse>(
-        endpoint,
-        {
-          cache: {
-            priority: 'network-first',      // Always try network first
-            ttl: 24 * 60 * 60 * 1000,      // Keep for 24 hours for offline
-            staleWhileRevalidate: true      // Return stale while fetching
-          },
-          params
-        },
-        {
-          endpoint,
-          method: 'GET',
-          entity: 'contact',
-        }
-      );
-
-      if (__DEV__) {
-        console.log('[conversationService.getMessages] Response:', {
-          success: response.success,
-          messageCount: response.messages?.length || 0,
-          pagination: response.pagination
-        });
-      }
-
-      // Process messages to ensure email content is fetched
-      const processedMessages = await this.processMessages(
-        response.messages,
-        locationId
-      );
-
-      return {
-        ...response,
-        messages: processedMessages,
-      };
-    } catch (error: any) {
-      if (__DEV__) {
-        console.log('[conversationService.getMessages] Error:', {
-          message: error.message,
-          response: error.response?.data,
-          status: error.response?.status,
-          isOffline: !navigator.onLine
-        });
-      }
-
-      // If offline, try to return cached data
-      if (!navigator.onLine) {
-        try {
-          const cachedKey = `@lpai_cache_GET_${endpoint}_${JSON.stringify(params)}`;
-          const cached = await this.getCached(cachedKey);
-          if (cached) {
-            if (__DEV__) {
-              console.log('[conversationService.getMessages] Returning cached data for offline use');
-            }
-            return cached;
-          }
-        } catch (cacheError) {
-          if (__DEV__) {
-            console.log('[conversationService.getMessages] Cache retrieval failed:', cacheError);
-          }
-        }
-      }
-
-      throw error;
-    }
-  }
-
-  /**
-   * Force refresh conversations (for pull-to-refresh)
-   */
-  async refreshConversations(
-    locationId: string,
-    options: ConversationListOptions = {}
-  ): Promise<Conversation[]> {
-    if (__DEV__) {
-      console.log('[conversationService.refreshConversations] Force refreshing...');
-    }
-
-    // Clear relevant cache first
-    const endpoint = '/api/conversations';
-    const params: any = { locationId };
-    if (options.contactId) params.contactId = options.contactId;
-    
-    const cacheKey = `@lpai_cache_GET_${endpoint}_${JSON.stringify(params)}`;
-    await this.clearCache(cacheKey);
-
-    // Now fetch fresh data
-    return this.list(locationId, options);
-  }
-
-  /**
-   * Force refresh messages (for pull-to-refresh)
-   */
-  async refreshMessages(
-    conversationId: string,
-    locationId: string,
-    options?: {
-      limit?: number;
-      offset?: number;
-    }
-  ): Promise<MessageListResponse> {
-    if (__DEV__) {
-      console.log('[conversationService.refreshMessages] Force refreshing...');
-    }
-
-    // Clear relevant cache first
-    const endpoint = `/api/conversations/${conversationId}/messages`;
-    const params: any = {
-      locationId,
-      limit: options?.limit || 20,
-      offset: options?.offset || 0
-    };
-    
-    const cacheKey = `@lpai_cache_GET_${endpoint}_${JSON.stringify(params)}`;
-    await this.clearCache(cacheKey);
-
->>>>>>> e22e572e
-    // Now fetch fresh data
-    return this.getMessages(conversationId, locationId, options);
-  }
-
-  /**
-   * Get email content
-   */
-  async getEmailContent(
-    emailMessageId: string,
-    locationId: string
-  ): Promise<EmailContent> {
-    if (__DEV__) {
-      console.log('[conversationService.getEmailContent] Called with:', {
-        emailMessageId,
-        locationId
-      });
-    }
-
-    const endpoint = `/api/messages/email/${emailMessageId}?locationId=${locationId}`;
-    
-    return this.get<EmailContent>(
-      endpoint,
-      {
-        cache: { priority: 'high', ttl: 30 * 60 * 1000 }, // 30 min - emails don't change
-      },
-      {
-        endpoint,
-        method: 'GET',
-        entity: 'contact',
-      }
-    );
-  }
-
-  /**
-   * Mark messages as read
-   */
-  async markAsRead(
-    conversationId: string,
-    messageIds: string[],
-    locationId: string
-  ): Promise<{ success: boolean }> {
-    if (__DEV__) {
-      console.log('[conversationService.markAsRead] Called with:', {
-        conversationId,
-        messageIds,
-        locationId
-      });
-    }
-
-    // This would need backend implementation
-    // For now, just clear cache
-    await this.clearCache(`@lpai_cache_GET_/api/conversations/${conversationId}/messages`);
-    
-    return { success: true };
-  }
-
-  /**
-   * Get unread count
-   */
-  async getUnreadCount(
-    locationId: string,
-    contactId?: string
-  ): Promise<number> {
-    if (__DEV__) {
-      console.log('[conversationService.getUnreadCount] Called with:', {
-        locationId,
-        contactId
-      });
-    }
-
-    const conversations = await this.list(locationId, { contactId });
-    
-    return conversations.reduce((total, conv) => {
-      return total + (conv.unreadCount || 0);
-    }, 0);
-  }
-
-  /**
-   * Search messages
-   */
-  async searchMessages(
-    locationId: string,
-    query: string,
-    options?: {
-      contactId?: string;
-      type?: 'sms' | 'email';
-      limit?: number;
-    }
-  ): Promise<ConversationMessage[]> {
-    if (__DEV__) {
-      console.log('[conversationService.searchMessages] Called with:', {
-        locationId,
-        query,
-        options
-      });
-    }
-
-    // This would need backend implementation
-    // For now, search in cached conversations
-    const conversations = await this.list(locationId, {
-      contactId: options?.contactId,
-      type: options?.type,
-    });
-
-    const results: ConversationMessage[] = [];
-    const searchLower = query.toLowerCase();
-
-    for (const conv of conversations) {
-      if (conv.lastMessageBody?.toLowerCase().includes(searchLower)) {
-        // Add a preview message
-        results.push({
-          id: conv._id,
-          type: conv.type === 'email' ? this.MESSAGE_TYPES.EMAIL : this.MESSAGE_TYPES.SMS,
-          direction: conv.lastMessageDirection as 'inbound' | 'outbound',
-          dateAdded: conv.lastMessageDate,
-          read: conv.unreadCount === 0,
-          body: conv.lastMessageBody,
-          preview: conv.lastMessageBody,
-        });
-      }
-    }
-
-    return results.slice(0, options?.limit || 20);
-  }
-
-  /**
-   * Get conversation by contact
-   */
-  async getByContact(
-    contactId: string,
-    locationId: string,
-    type: 'sms' | 'email' = 'sms'
-  ): Promise<Conversation | null> {
-    if (__DEV__) {
-      console.log('[conversationService.getByContact] Called with:', {
-        contactId,
-        locationId,
-        type
-      });
-    }
-
-    const conversations = await this.list(locationId, {
-      contactId,
-      type,
-    });
-
-    return conversations[0] || null;
-  }
-
-  /**
-   * Process messages to fetch email content if needed
-   */
-  private async processMessages(
-    messages: ConversationMessage[],
-    locationId: string
-  ): Promise<ConversationMessage[]> {
-    if (__DEV__) {
-      console.log('[conversationService.processMessages] Processing', messages.length, 'messages');
-    }
-
-    const processed = await Promise.all(
-      messages.map(async (msg) => {
-        // If it's an email that needs content
-        if (msg.type === this.MESSAGE_TYPES.EMAIL && msg.needsContentFetch && msg.emailMessageId) {
-          try {
-            const emailContent = await this.getEmailContent(msg.emailMessageId, locationId);
-            
-            return {
-              ...msg,
-              subject: emailContent.email.subject,
-              body: emailContent.email.body,
-              from: emailContent.email.from,
-              to: emailContent.email.to,
-              needsContentFetch: false,
-            };
-          } catch (error) {
-            console.error('Failed to fetch email content:', error);
-            return msg;
-          }
-        }
-        
-        return msg;
-      })
-    );
-
-    return processed;
-  }
-
-  /**
-   * Format message for display
-   */
-  formatMessage(message: ConversationMessage): {
-    type: 'sms' | 'email' | 'activity';
-    content: string;
-    preview: string;
-    timestamp: Date;
-    isInbound: boolean;
-  } {
-    const timestamp = new Date(message.dateAdded);
-    const isInbound = message.direction === 'inbound';
-
-    // SMS
-    if (message.type === this.MESSAGE_TYPES.SMS) {
-      return {
-        type: 'sms',
-        content: message.body || '',
-        preview: message.body?.substring(0, 100) || '',
-        timestamp,
-        isInbound,
-      };
-    }
-
-    // Email
-    if (message.type === this.MESSAGE_TYPES.EMAIL) {
-      const content = message.body || message.preview || 'Email content not loaded';
-      return {
-        type: 'email',
-        content,
-        preview: message.subject || content.substring(0, 100),
-        timestamp,
-        isInbound,
-      };
-    }
-
-    // Activity
-    return {
-      type: 'activity',
-      content: message.body || '',
-      preview: message.activityType || 'Activity',
-      timestamp,
-      isInbound: false,
-    };
-  }
-
-  /**
-   * Get conversation stats
-   */
-  async getStats(
-    locationId: string,
-    dateRange?: { start: Date; end: Date }
-  ): Promise<{
-    totalConversations: number;
-    totalMessages: number;
-    unreadMessages: number;
-    byType: {
-      sms: number;
-      email: number;
-    };
-  }> {
-    if (__DEV__) {
-      console.log('[conversationService.getStats] Called with:', {
-        locationId,
-        dateRange
-      });
-    }
-
-    const conversations = await this.list(locationId);
-    
-    const stats = {
-      totalConversations: conversations.length,
-      totalMessages: 0,
-      unreadMessages: 0,
-      byType: {
-        sms: 0,
-        email: 0,
-      },
-    };
-
-    conversations.forEach(conv => {
-      stats.unreadMessages += conv.unreadCount || 0;
-      
-      if (conv.type === 'TYPE_PHONE' || conv.type === 'sms') {
-        stats.byType.sms++;
-      } else if (conv.type === 'email') {
-        stats.byType.email++;
-      }
-    });
-
-    return stats;
-  }
-
-  /**
-   * Load more messages (pagination)
-   */
-  async loadMoreMessages(
-    conversationId: string,
-    locationId: string,
-    currentOffset: number,
-    limit: number = 20
-  ): Promise<MessageListResponse> {
-    if (__DEV__) {
-      console.log('[conversationService.loadMoreMessages] Called with:', {
-        conversationId,
-        locationId,
-        currentOffset,
-        limit
-      });
-    }
-
-    return this.getMessages(conversationId, locationId, {
-      limit,
-      offset: currentOffset + limit,
-    });
-  }
-
-  /**
-   * Clear conversation cache
-   */
-  async clearConversationCache(locationId: string): Promise<void> {
-    if (__DEV__) {
-      console.log('[conversationService.clearConversationCache] Called with:', {
-        locationId
-      });
-    }
-
-    await this.clearCache(`@lpai_cache_GET_/api/conversations`);
-  }
-}
-
-export const conversationService = new ConversationService();+const styles = StyleSheet.create({
+  conversationsContainer: {
+    flex: 1,
+    backgroundColor: COLORS.background,
+  },
+  messageFilters: {
+    flexDirection: 'row',
+    padding: 16,
+    backgroundColor: COLORS.white,
+    borderBottomWidth: 1,
+    borderBottomColor: COLORS.border,
+  },
+  filterButton: {
+    flexDirection: 'row',
+    alignItems: 'center',
+    paddingHorizontal: 12,
+    paddingVertical: 6,
+    borderRadius: 16,
+    backgroundColor: COLORS.background,
+    marginRight: 8,
+  },
+  filterButtonActive: {
+    backgroundColor: COLORS.accent,
+  },
+  filterButtonText: {
+    fontSize: 14,
+    fontFamily: FONT.medium,
+    color: COLORS.textDark,
+    marginLeft: 4,
+  },
+  filterButtonTextActive: {
+    color: COLORS.white,
+  },
+  messagesList: {
+    padding: 16,
+    flexGrow: 1,
+  },
+  loadingMessages: {
+    marginTop: 50,
+  },
+  noMessages: {
+    textAlign: 'center',
+    color: COLORS.textLight,
+    fontFamily: FONT.regular,
+    fontSize: 16,
+    marginTop: 50,
+  },
+  messageBubbleContainer: {
+    marginBottom: 16,
+  },
+  inboundContainer: {
+    alignItems: 'flex-start',
+  },
+  outboundContainer: {
+    alignItems: 'flex-end',
+  },
+  messageBubble: {
+    maxWidth: '80%',
+    padding: 12,
+    borderRadius: 16,
+  },
+  inboundBubble: {
+    backgroundColor: COLORS.background,
+    borderBottomLeftRadius: 4,
+  },
+  outboundBubble: {
+    backgroundColor: COLORS.accent,
+    borderBottomRightRadius: 4,
+  },
+  messageSubject: {
+    fontSize: 14,
+    fontFamily: FONT.semiBold,
+    color: COLORS.textDark,
+    marginBottom: 4,
+  },
+  messageText: {
+    fontSize: 15,
+    fontFamily: FONT.regular,
+    color: COLORS.textDark,
+    marginBottom: 4,
+  },
+  outboundText: {
+    color: COLORS.white,
+  },
+  messageTime: {
+    fontSize: 12,
+    fontFamily: FONT.regular,
+    color: COLORS.textGray,
+  },
+  composeContainer: {
+    backgroundColor: COLORS.white,
+    borderTopWidth: 1,
+    borderTopColor: COLORS.border,
+    padding: 16,
+  },
+  composeTypeToggle: {
+    flexDirection: 'row',
+    marginBottom: 12,
+  },
+  composeTypeButton: {
+    flexDirection: 'row',
+    alignItems: 'center',
+    paddingHorizontal: 16,
+    paddingVertical: 8,
+    borderRadius: 20,
+    backgroundColor: COLORS.background,
+    marginRight: 8,
+  },
+  composeTypeActive: {
+    backgroundColor: COLORS.accent,
+  },
+  composeTypeText: {
+    fontSize: 14,
+    fontFamily: FONT.medium,
+    color: COLORS.textDark,
+    marginLeft: 6,
+  },
+  composeTypeTextActive: {
+    color: COLORS.white,
+  },
+  subjectInput: {
+    borderWidth: 1,
+    borderColor: COLORS.border,
+    borderRadius: 8,
+    paddingHorizontal: 12,
+    paddingVertical: 8,
+    fontSize: 15,
+    fontFamily: FONT.regular,
+    color: COLORS.textDark,
+    marginBottom: 8,
+  },
+  composeInputContainer: {
+    flexDirection: 'row',
+    alignItems: 'flex-end',
+  },
+  composeInput: {
+    flex: 1,
+    borderWidth: 1,
+    borderColor: COLORS.border,
+    borderRadius: 20,
+    paddingHorizontal: 16,
+    paddingVertical: 10,
+    paddingRight: 50,
+    fontSize: 15,
+    fontFamily: FONT.regular,
+    color: COLORS.textDark,
+    maxHeight: 100,
+  },
+  sendButton: {
+    position: 'absolute',
+    right: 4,
+    bottom: 4,
+    width: 40,
+    height: 40,
+    borderRadius: 20,
+    backgroundColor: COLORS.accent,
+    justifyContent: 'center',
+    alignItems: 'center',
+  },
+  sendButtonDisabled: {
+    backgroundColor: COLORS.textLight,
+  },
+  charCount: {
+    fontSize: 12,
+    fontFamily: FONT.regular,
+    color: COLORS.textGray,
+    textAlign: 'right',
+    marginTop: 4,
+  },
+  activityContainer: {
+    flexDirection: 'row',
+    alignItems: 'center',
+    paddingVertical: 16,
+    paddingHorizontal: 20,
+  },
+  activityDot: {
+    width: 6,
+    height: 6,
+    borderRadius: 3,
+    backgroundColor: COLORS.textLight,
+    marginRight: 12,
+  },
+  activityText: {
+    fontSize: 14,
+    fontFamily: FONT.regular,
+    color: COLORS.textGray,
+    fontStyle: 'italic',
+    flex: 1,
+  },
+  activityTime: {
+    fontSize: 12,
+    fontFamily: FONT.regular,
+    color: COLORS.textLight,
+    marginLeft: 12,
+  },
+  activityChevron: {
+    marginLeft: 8,
+  },
+  emailBubble: {
+    backgroundColor: COLORS.white,
+    borderWidth: 1,
+    borderColor: COLORS.border,
+  },
+  emailHeader: {
+    flexDirection: 'row',
+    alignItems: 'center',
+    marginBottom: 4,
+  },
+  emailLabel: {
+    fontSize: 11,
+    fontFamily: FONT.medium,
+    color: COLORS.textGray,
+    marginLeft: 4,
+    textTransform: 'uppercase',
+  },
+  emailSubject: {
+    fontSize: 14,
+    fontFamily: FONT.semiBold,
+    color: COLORS.textDark,
+    marginBottom: 4,
+  },
+  emailPreview: {
+    fontSize: 14,
+    fontFamily: FONT.regular,
+    color: COLORS.textGray,
+    marginBottom: 4,
+  },
+  // NEW: Load more styles
+  loadMoreContainer: {
+    flexDirection: 'row',
+    alignItems: 'center',
+    justifyContent: 'center',
+    paddingVertical: 16,
+  },
+  loadMoreText: {
+    fontSize: 14,
+    fontFamily: FONT.regular,
+    color: COLORS.textGray,
+    marginLeft: 8,
+  },
+});