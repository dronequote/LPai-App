{
  "devices": [
    {
      "installationId": "b23d5060-82d6-4b3a-8ad5-1312420ee27d",
<<<<<<< HEAD
      "lastUsed": 1748649210090
=======
      "lastUsed": 1748639720184
>>>>>>> 406af685
    },
    {
      "installationId": "d6531a7b-bdfc-4228-b044-de8fa57f3b7b",
      "lastUsed": 1748273409809
    },
    {
      "installationId": "71844c11-3001-400c-adfd-f335dbe85220",
      "lastUsed": 1747750944255
    }
  ]
}<|MERGE_RESOLUTION|>--- conflicted
+++ resolved
@@ -2,11 +2,7 @@
   "devices": [
     {
       "installationId": "b23d5060-82d6-4b3a-8ad5-1312420ee27d",
-<<<<<<< HEAD
-      "lastUsed": 1748649210090
-=======
       "lastUsed": 1748639720184
->>>>>>> 406af685
     },
     {
       "installationId": "d6531a7b-bdfc-4228-b044-de8fa57f3b7b",
